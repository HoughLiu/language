--- conflicted
+++ resolved
@@ -516,13 +516,7 @@
 
 Since it's possible to add extensions on superclass (including `Object`), it would not be sufficient to disallow *declaring* extensions on a sealed class, you would have to disallow *invoking* an extension on a sealed class, at least without an explicit override (which would also prevent breaking if a similarly named instance member is added).
 
-<<<<<<< HEAD
-### Extension Types
-
-Extension types are very similar to extension methods, and may share a large part of both syntax and semantics. The chosen syntax and behavior of extension methods is not expected to conflict with extension types.
-
-=======
->>>>>>> e505c61a
+
 ## Summary
 
 - Extensions are declared using the syntax:
